substitutions:
  name: apollo-btn-1
<<<<<<< HEAD
  version: "25.10.10.1"
=======
  version: "25.10.9.1"
>>>>>>> 2993b25d
  device_description: ${name} made by Apollo Automation - version ${version}.

esp32:
  board: esp32-c6-devkitm-1
  variant: esp32c6
  flash_size: 8MB
  framework:
    type: esp-idf

api:
  id: api_server
  services:
    - service: play_buzzer
      variables:
        song_str: string
      then:
        - rtttl.play:
            rtttl: !lambda 'return song_str;'

globals:
  - id: cycleCounter
    type: int
    restore_value: no
    initial_value: '0'
  - id: button_press_timestamp
    restore_value: no
    type: uint32_t
    initial_value: '0'

captive_portal:
  id: captive_portal_instance

web_server:
  id: web_server_instance
  port: 80

i2c:
  id: i2c_bus
  sda: GPIO1
  scl: GPIO0

# Buzzer
output:
  - platform: ledc
    pin: GPIO23
    id: buzzer
rtttl:
  id: rtttl_buzzer
  output: buzzer


deep_sleep:
  id: deep_sleep_1
  sleep_duration: 24h
  run_duration: 90s
  esp32_ext1_wakeup:
    mode: ANY_HIGH
    pins:
      - number: GPIO2
        allow_other_uses: true
      - number: GPIO4
        allow_other_uses: true
      - number: GPIO5
        allow_other_uses: true
      - number: GPIO6
        allow_other_uses: true

number:
  - platform: template
    name: "Sleep Duration"
    id: deep_sleep_sleep_duration
    min_value: 0
    max_value: 800
    step: 1
    mode: box
    update_interval: never
    optimistic: true
    restore_value: true
    initial_value: 24
    icon: "mdi:arrow-collapse-right"
    entity_category: CONFIG
    unit_of_measurement: "h"
    on_value:
      then:
        - lambda: |-
            id(deep_sleep_1).set_sleep_duration(x * 60 * 60 * 1000);

# Wake-up detection sensors
text_sensor:
  - platform: template
    id: wakeup_button_pressed
    name: "Wake-up Button Pressed"
    icon: "mdi:gesture-tap-button"

event:
  - platform: template
    id: button_1_event
    name: Button 1
    event_types:
      - click
      - double_click
      - four_clicks
      - hold

  - platform: template
    id: button_2_event
    name: Button 2
    event_types:
      - click
      - double_click
      - four_clicks
      - hold

  - platform: template
    id: button_3_event
    name: Button 3
    event_types:
      - click
      - double_click
      - four_clicks
      - hold

  - platform: template
    id: button_4_event
    name: Button 4
    event_types:
      - click
      - double_click
      - four_clicks
      - hold

button:
  - platform: restart
    icon: mdi:power-cycle
    name: "ESP Reboot"

# Button entities for physical buttons
binary_sensor:
  - platform: status
    name: Online
    id: ink_ha_connected
  - platform: gpio
    pin: 
      number: GPIO9
      inverted: true
      mode:
        input: true
        pullup: true
      ignore_strapping_warning: true
    id: reset_button
    on_press:
      then:
        - lambda: |-
            id(button_press_timestamp) = millis();    
    on_release:
      then:
        - lambda: |-
            if (millis() - id(button_press_timestamp) >= 10000) {
              // Remove Wifi
              // id(testCycleCount) = 0;
              // id(runTest) = true;
              id(prevent_sleep).turn_on();
              id(factory_reset_switch).turn_on();
            }
            else if (millis() - id(button_press_timestamp) >= 3000) {
              //Turn Prevent Sleep On
              id(prevent_sleep).turn_on();
              //Prevent Sleep
              id(deep_sleep_1).prevent_deep_sleep();
            }
            else {
              // StatusCheck
              id(statusCheck).execute();
              delay(3000);
              // id(testCycleCount) = 0;
              // id(runTest) = true;
              // id(testScript).execute();
            }
  - platform: gpio
    id: button_1
    name: "Button 1"
    pin:
      number: GPIO2
      allow_other_uses: true
      mode:
        input: true
        pulldown: true
    internal: true
    on_multi_click:
      - timing:
          - ON for at most 300ms
          - OFF for at least 0.5s
        then:
          - event.trigger:
              id: button_1_event
              event_type: click
      - timing:
          - ON for at most 300ms
          - OFF for at most 0.5s
          - ON for at most 300ms
          - OFF for at least 0.2s
        then:
          - event.trigger:
              id: button_1_event
              event_type: double_click

      - timing:
          - ON for 1s to 5s
          - OFF for at least 0.5s
        then:
          - event.trigger:
              id: button_1_event
              event_type: hold

  - platform: gpio
    id: button_2
    name: "Button 2"
    pin:
      number: GPIO4
      allow_other_uses: true
      mode:
        input: true
        pulldown: true
    internal: true
    on_multi_click:
      - timing:
          - ON for at most 300ms
          - OFF for at least 0.5s
        then:
          - event.trigger:
              id: button_1_event
              event_type: click
      - timing:
          - ON for at most 300ms
          - OFF for at most 0.5s
          - ON for at most 300ms
          - OFF for at least 0.2s
        then:
          - event.trigger:
              id: button_1_event
              event_type: double_click

      - timing:
          - ON for 1s to 5s
          - OFF for at least 0.5s
        then:
          - event.trigger:
              id: button_1_event
              event_type: hold

  - platform: gpio
    id: button_3
    name: "Button 3"
    pin:
      number: GPIO6
      allow_other_uses: true
      mode:
        input: true
        pulldown: true
    filters:
      - delayed_off: 10ms
    internal: true
    on_multi_click:
      - timing:
          - ON for at most 300ms
          - OFF for at least 0.5s
        then:
          - event.trigger:
              id: button_1_event
              event_type: click
      - timing:
          - ON for at most 300ms
          - OFF for at most 0.5s
          - ON for at most 300ms
          - OFF for at least 0.2s
        then:
          - event.trigger:
              id: button_1_event
              event_type: double_click

      - timing:
          - ON for 1s to 5s
          - OFF for at least 0.5s
        then:
          - event.trigger:
              id: button_1_event
              event_type: hold

  - platform: gpio
    id: button_4
    name: "Button 4"
    pin:
      number: GPIO5
      allow_other_uses: true
      mode:
        input: true
        pulldown: true
    filters:
      - delayed_off: 10ms
    internal: true
    on_multi_click:
      - timing:
          - ON for at most 300ms
          - OFF for at least 0.5s
        then:
          - event.trigger:
              id: button_1_event
              event_type: click
      - timing:
          - ON for at most 300ms
          - OFF for at most 0.5s
          - ON for at most 300ms
          - OFF for at least 0.2s
        then:
          - event.trigger:
              id: button_1_event
              event_type: double_click

      - timing:
          - ON for 1s to 5s
          - OFF for at least 0.5s
        then:
          - event.trigger:
              id: button_1_event
              event_type: hold

  - platform: homeassistant
    name: "OTA Mode"
    id: ota_mode
    entity_id: input_boolean.apollo_ota_mode
    on_press:
      then:
        - lambda: |-
            id(deep_sleep_1).prevent_deep_sleep();
    on_release:
      then:
        - if:
            condition:
              switch.is_off: prevent_sleep
            then:
              - lambda: |-
                  id(deep_sleep_1).allow_deep_sleep();

sensor:
  - platform: internal_temperature
    name: "ESP Temperature"
    id: sys_esp_temperature
    disabled_by_default: true

  - platform: uptime
    name: Uptime
    id: sys_uptime
    update_interval: 60s

  - platform: wifi_signal
    name: RSSI
    id: wifi_signal_db
    update_interval: 60s
    entity_category: "diagnostic"

  - platform: max17048
    id: max_17048
    battery_voltage:
      name: Battery voltage
      id: batt_v
    battery_level:
      name: Battery level
      id: batt_pct
      filters:
        - lambda: |
            if (x > 100) return 100;
            else return (x);

switch:
  - platform: template
    name: "Prevent Sleep"
    id: prevent_sleep
    icon: mdi:sleep
    restore_mode: RESTORE_DEFAULT_ON
    optimistic: true
    entity_category: "config"
    on_turn_on:
      then:
        - lambda: |-
            id(deep_sleep_1).prevent_deep_sleep();
    on_turn_off:
      then:
        - if:
            condition:
              binary_sensor.is_off: ota_mode
            then:
              - lambda: |-
                  id(deep_sleep_1).allow_deep_sleep();
  - platform: factory_reset
    id: factory_reset_switch
    disabled_by_default: true
  - platform: gpio
    pin: GPIO19
    name: "Power Latch"
    id: power_latch
    restore_mode: ALWAYS_ON
    setup_priority: 2000
    internal: true
  - platform: gpio
    pin: GPIO18
    name: "Accessory Power"
    id: accessory_power
    restore_mode: ALWAYS_ON
    setup_priority: 2000
    internal: true

light:
  - platform: partition
    name: "BTN 1 Light"
    default_transition_length: 0s
    segments:
      - id: rgb_light
        from: 0
        to: 0
    effects:
      - pulse:
          name: "Slow Pulse"
          transition_length: 1000ms
          update_interval: 1000ms
          min_brightness: 0%
          max_brightness: 100%
      - pulse:
          name: "Fast Blink"
          transition_length: 100ms
          update_interval: 100ms
          min_brightness: 50%
          max_brightness: 100%
  - platform: partition
    name: "BTN 2 Light"
    default_transition_length: 0s
    segments:
      - id: rgb_light
        from: 1
        to: 1
    effects:
      - pulse:
          name: "Slow Pulse"
          transition_length: 1000ms
          update_interval: 1000ms
          min_brightness: 0%
          max_brightness: 100%
      - pulse:
          name: "Fast Blink"
          transition_length: 100ms
          update_interval: 100ms
          min_brightness: 50%
          max_brightness: 100%
  - platform: partition
    name: "BTN 3 Light"
    default_transition_length: 0s
    segments:
      - id: rgb_light
        from: 2
        to: 2
    effects:
      - pulse:
          name: "Slow Pulse"
          transition_length: 1000ms
          update_interval: 1000ms
          min_brightness: 0%
          max_brightness: 100%
      - pulse:
          name: "Fast Blink"
          transition_length: 100ms
          update_interval: 100ms
          min_brightness: 50%
          max_brightness: 100%
  - platform: partition
    name: "BTN 4 Light"
    default_transition_length: 0s
    segments:
      - id: rgb_light
        from: 3
        to: 3
    effects:
      - pulse:
          name: "Slow Pulse"
          transition_length: 1000ms
          update_interval: 1000ms
          min_brightness: 0%
          max_brightness: 100%
      - pulse:
          name: "Fast Blink"
          transition_length: 100ms
          update_interval: 100ms
          min_brightness: 50%
          max_brightness: 100%
  - platform: esp32_rmt_led_strip
    id: rgb_light
    name: "RGB Light"
    pin: GPIO21
    default_transition_length: 0s
    chipset: WS2812
    num_leds: 4
    rgb_order: grb
    internal: true
    effects:
      - pulse:
          name: "Slow Pulse"
          transition_length: 1000ms
          update_interval: 1000ms
          min_brightness: 0%
          max_brightness: 100%
      - pulse:
          name: "Fast Blink"
          transition_length: 100ms
          update_interval: 100ms
          min_brightness: 50%
          max_brightness: 100%


script:
  - id: statusCheck
    then:
      - if:
          condition:
            - lambda: 'return id(ink_ha_connected).state;'
          then:
            - logger.log: "Apollo Automation: Connected To HA"
            - light.turn_on: 
                id: rgb_light
                brightness: 100%
                red: 0%
                green: 0%
                blue: 100%
          else:
            - if:
                condition:
                  - wifi.connected
                then:
                  - logger.log: "Apollo Automation: Connected To Wifi"
                  - light.turn_on: 
                      id: rgb_light
                      brightness: 100%
                      red: 0%
                      green: 100%
                      blue: 0%
                else:
                  - logger.log: "Apollo Automation: Not Connected To Wifi"
                  - light.turn_on: 
                      id: rgb_light
                      brightness: 100%
                      red: 100%
                      green: 100%
                      blue: 0%
      - delay: 5s
      - light.turn_off: rgb_light
  - id: reportAllValues
    then:
      - component.update: wifi_signal_db
      - component.update: sys_esp_temperature
      - component.update: sys_uptime
      - component.update: wakeup_button_pressed<|MERGE_RESOLUTION|>--- conflicted
+++ resolved
@@ -1,10 +1,7 @@
 substitutions:
   name: apollo-btn-1
-<<<<<<< HEAD
   version: "25.10.10.1"
-=======
-  version: "25.10.9.1"
->>>>>>> 2993b25d
+
   device_description: ${name} made by Apollo Automation - version ${version}.
 
 esp32:
